import React from 'react';
import { BrowserRouter, Routes, Route } from 'react-router-dom';
import { createTheme } from '@mui/material/styles';
import { PaletteMode } from '@mui/material';
import { AIDesignThemeProvider } from './providers/AIDesignThemeProvider';
import { DensityModeProvider, DensityMode } from './contexts/DensityModeContext';
import { ResponsiveLayout } from './components/layout/ResponsiveLayout';
import { Home } from './pages/Home';
import { ComponentShowcase } from './pages/ComponentShowcase';
import { ThemeViewer } from './pages/ThemeViewer';
import { ThemeEditor } from './pages/ThemeEditor';
import { PatternGenerator } from './pages/PatternGenerator';
<<<<<<< HEAD
import { GameHub } from './pages/GameHub';
=======
import { PatternViewer } from './pages/PatternViewer';
>>>>>>> 28c63a10
import { ErrorBoundary } from './components/ErrorBoundary';
import { theme as baseTheme } from './theme/theme';
import { darkPalette } from './theme';

function AppWithDensity() {
  const [mode, setMode] = React.useState<PaletteMode>('light');
  const [density, setDensity] = React.useState<DensityMode>(() => {
    const stored = localStorage.getItem('mui-pattern-gen-density');
    return (stored as DensityMode) || 'comfortable';
  });

  const densitySpacing = density === 'compact' ? 6 : density === 'spacious' ? 10 : 8;

  const theme = React.useMemo(
    () =>
      createTheme({
        ...baseTheme,
        palette: mode === 'light' ? baseTheme.palette : darkPalette,
        spacing: densitySpacing,
        components: {
          ...baseTheme.components,
          MuiButton: {
            ...baseTheme.components?.MuiButton,
            defaultProps: {
              size: density === 'compact' ? 'small' : density === 'spacious' ? 'large' : 'medium',
            },
          },
          MuiTextField: {
            ...baseTheme.components?.MuiTextField,
            defaultProps: {
              size: density === 'compact' ? 'small' : 'medium',
            },
          },
          MuiTable: {
            ...baseTheme.components?.MuiTable,
            defaultProps: {
              size: density === 'compact' ? 'small' : 'medium',
            },
          },
        },
      }),
    [mode, density, densitySpacing]
  );

  const toggleColorMode = () => {
    setMode((prevMode) => {
      const newMode = prevMode === 'light' ? 'dark' : 'light';
      // Update Tailwind dark mode class
      if (newMode === 'dark') {
        document.documentElement.classList.add('dark');
      } else {
        document.documentElement.classList.remove('dark');
      }
      return newMode;
    });
  };

  const toggleDensity = () => {
    setDensity((prevDensity) => {
      const newDensity = 
        prevDensity === 'comfortable' ? 'compact' : 
        prevDensity === 'compact' ? 'spacious' : 
        'comfortable';
      localStorage.setItem('mui-pattern-gen-density', newDensity);
      return newDensity;
    });
  };

  // Set initial dark mode class
  React.useEffect(() => {
    if (mode === 'dark') {
      document.documentElement.classList.add('dark');
    } else {
      document.documentElement.classList.remove('dark');
    }
  }, [mode]);

  // Set density attribute
  React.useEffect(() => {
    document.documentElement.setAttribute('data-density', density);
  }, [density]);

  return (
    <AIDesignThemeProvider theme={theme}>
      <BrowserRouter>
        <Routes>
          <Route
            path="/"
            element={
              <ResponsiveLayout 
                toggleColorMode={toggleColorMode} 
                isDarkMode={mode === 'dark'}
                toggleDensity={toggleDensity}
                density={density}
              />
            }
          >
            <Route index element={<Home />} />
            <Route path="components" element={<ComponentShowcase />} />
            <Route path="theme" element={<ThemeViewer />} />
            <Route path="theme-editor" element={<ThemeEditor />} />
<<<<<<< HEAD
            <Route path="patterns" element={<PatternGenerator />} />
            <Route path="game" element={<GameHub />} />
            <Route path="pattern-studio" element={<PatternGenerator />} />
=======
            <Route path="patterns" element={<PatternViewer />} />
            <Route path="pattern-generator" element={<PatternGenerator />} />
>>>>>>> 28c63a10
          </Route>
        </Routes>
      </BrowserRouter>
    </AIDesignThemeProvider>
  );
}

function App() {
  return (
    <ErrorBoundary>
      <DensityModeProvider>
        <AppWithDensity />
      </DensityModeProvider>
    </ErrorBoundary>
  );
}

export default App;<|MERGE_RESOLUTION|>--- conflicted
+++ resolved
@@ -10,11 +10,8 @@
 import { ThemeViewer } from './pages/ThemeViewer';
 import { ThemeEditor } from './pages/ThemeEditor';
 import { PatternGenerator } from './pages/PatternGenerator';
-<<<<<<< HEAD
 import { GameHub } from './pages/GameHub';
-=======
 import { PatternViewer } from './pages/PatternViewer';
->>>>>>> 28c63a10
 import { ErrorBoundary } from './components/ErrorBoundary';
 import { theme as baseTheme } from './theme/theme';
 import { darkPalette } from './theme';
@@ -116,14 +113,10 @@
             <Route path="components" element={<ComponentShowcase />} />
             <Route path="theme" element={<ThemeViewer />} />
             <Route path="theme-editor" element={<ThemeEditor />} />
-<<<<<<< HEAD
-            <Route path="patterns" element={<PatternGenerator />} />
+            <Route path="patterns" element={<PatternViewer />} />
+            <Route path="pattern-generator" element={<PatternGenerator />} />
             <Route path="game" element={<GameHub />} />
             <Route path="pattern-studio" element={<PatternGenerator />} />
-=======
-            <Route path="patterns" element={<PatternViewer />} />
-            <Route path="pattern-generator" element={<PatternGenerator />} />
->>>>>>> 28c63a10
           </Route>
         </Routes>
       </BrowserRouter>
